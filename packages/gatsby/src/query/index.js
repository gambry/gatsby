// @flow

const _ = require(`lodash`)
const Queue = require(`better-queue`)
// const convertHrtime = require(`convert-hrtime`)
const { store, emitter } = require(`../redux`)
const { boundActionCreators } = require(`../redux/actions`)
const report = require(`gatsby-cli/lib/reporter`)
const queryQueue = require(`./queue`)
const GraphQLRunner = require(`./graphql-runner`)

const seenIdsWithoutDataDependencies = new Set()
let queuedDirtyActions = []
const extractedQueryIds = new Set()

// Remove pages from seenIdsWithoutDataDependencies when they're deleted
// so their query will be run again if they're created again.
emitter.on(`DELETE_PAGE`, action => {
  seenIdsWithoutDataDependencies.delete(action.payload.path)
})

emitter.on(`CREATE_NODE`, action => {
  queuedDirtyActions.push(action)
})

emitter.on(`DELETE_NODE`, action => {
  queuedDirtyActions.push({ payload: action.payload })
})

/////////////////////////////////////////////////////////////////////
// Calculate dirty static/page queries

const popExtractedQueries = () => {
  const queries = [...extractedQueryIds]
  extractedQueryIds.clear()
  return queries
}

const findIdsWithoutDataDependencies = state => {
  const allTrackedIds = new Set()
  const boundAddToTrackedIds = allTrackedIds.add.bind(allTrackedIds)
  state.componentDataDependencies.nodes.forEach(dependenciesOnNode => {
    dependenciesOnNode.forEach(boundAddToTrackedIds)
  })
  state.componentDataDependencies.connections.forEach(
    dependenciesOnConnection => {
      dependenciesOnConnection.forEach(boundAddToTrackedIds)
    }
  )

  // Get list of paths not already tracked and run the queries for these
  // paths.
  const notTrackedIds = new Set(
    [
      ...Array.from(state.pages.values(), p => p.path),
      ...[...state.staticQueryComponents.values()].map(c => c.id),
    ].filter(
      x => !allTrackedIds.has(x) && !seenIdsWithoutDataDependencies.has(x)
    )
  )

  // Add new IDs to our seen array so we don't keep trying to run queries for them.
  // Pages without queries can't be tracked.
  for (const notTrackedId of notTrackedIds) {
    seenIdsWithoutDataDependencies.add(notTrackedId)
  }

  return notTrackedIds
}

const popNodeQueries = state => {
  const actions = _.uniq(queuedDirtyActions, a => a.payload.id)
  const uniqDirties = actions.reduce((dirtyIds, action) => {
    const node = action.payload

    if (!node || !node.id || !node.internal.type) return dirtyIds

    // Find components that depend on this node so are now dirty.
    if (state.componentDataDependencies.nodes.has(node.id)) {
      state.componentDataDependencies.nodes.get(node.id).forEach(n => {
        if (n) {
          dirtyIds.add(n)
        }
      })
    }

    // Find connections that depend on this node so are now invalid.
    if (state.componentDataDependencies.connections.has(node.internal.type)) {
      state.componentDataDependencies.connections
        .get(node.internal.type)
        .forEach(n => {
          if (n) {
            dirtyIds.add(n)
          }
        })
    }

    return dirtyIds
  }, new Set())
  queuedDirtyActions = []
  return uniqDirties
}

const popNodeAndDepQueries = state => {
  const nodeQueries = popNodeQueries(state)

  const noDepQueries = findIdsWithoutDataDependencies(state)

  return _.uniq([...nodeQueries, ...noDepQueries])
}

/**
 * Calculates the set of dirty query IDs (page.paths, or
 * staticQuery.hash's). These are queries that:
 *
 * - depend on nodes or node collections (via
 *   `actions.createPageDependency`) that have changed.
 * - do NOT have node dependencies. Since all queries should return
 *   data, then this implies that node dependencies have not been
 *   tracked, and therefore these queries haven't been run before
 * - have been recently extracted (see `./query-watcher.js`)
 *
 * Note, this function pops queries off internal queues, so it's up
 * to the caller to reference the results
 */

const calcDirtyQueryIds = state =>
  _.union(popNodeAndDepQueries(state), popExtractedQueries())

/**
 * Same as `calcDirtyQueryIds`, except that we only include extracted
 * queries that depend on nodes or haven't been run yet. We do this
 * because the page component reducer/machine always enqueues
 * extractedQueryIds but during bootstrap we may not want to run those
 * page queries if their data hasn't changed since the last time we
 * ran Gatsby.
 */
const calcInitialDirtyQueryIds = state => {
  const nodeAndNoDepQueries = popNodeAndDepQueries(state)

  const extractedQueriesThatNeedRunning = _.intersection(
    popExtractedQueries(),
    nodeAndNoDepQueries
  )
  return _.union(extractedQueriesThatNeedRunning, nodeAndNoDepQueries)
}

/**
 * groups queryIds by whether they are static or page queries.
 */
const groupQueryIds = queryIds => {
  const grouped = _.groupBy(queryIds, p =>
    p.slice(0, 4) === `sq--` ? `static` : `page`
  )
  return {
    staticQueryIds: grouped.static || [],
    pageQueryIds: grouped.page || [],
  }
}

const processQueries = async (queryJobs, activity) => {
  const queue = queryQueue.createBuildQueue()
<<<<<<< HEAD
  reportStats(queue, activity)
=======
>>>>>>> ede9552a
  await queryQueue.processBatch(queue, queryJobs, activity)
}

const createStaticQueryJob = (state, queryId) => {
  const component = state.staticQueryComponents.get(queryId)
  const { name, hash, id, query, componentPath } = component
  return {
    id: hash,
    hash,
    query: {
      name,
      text: query,
    },
    componentPath,
    context: { path: id },
  }
}

/**
 * Creates activity object which:
 *  - creates actual progress activity if there are any queries that need to be run
 *  - creates activity-like object that just cancels pending activity if there are no queries to run
 */
const createQueryRunningActivity = (queryJobsCount, parentSpan) => {
  if (queryJobsCount) {
    const activity = report.createProgress(`run queries`, queryJobsCount, 0, {
      id: `query-running`,
      parentSpan,
    })
    activity.start()
    return activity
  } else {
    return {
      done: () => {
        report.completeActivity(`query-running`)
      },
      tick: () => {},
    }
  }
}

const processStaticQueries = async (queryIds, { state, activity }) => {
  state = state || store.getState()
  await processQueries(
    queryIds.map(id => createStaticQueryJob(state, id)),
    activity
  )
}

const processPageQueries = async (queryIds, { state, activity }) => {
  state = state || store.getState()
  // Make sure we filter out pages that don't exist. An example is
  // /dev-404-page/, whose SitePage node is created via
  // `internal-data-bridge`, but the actual page object is only
  // created during `gatsby develop`.
  const pages = _.filter(queryIds.map(id => state.pages.get(id)))
  await processQueries(
    pages.map(page => createPageQueryJob(state, page)),
    activity
  )
}

const getInitialQueryProcessors = ({ parentSpan } = {}) => {
  const state = store.getState()
  const queryIds = calcInitialDirtyQueryIds(state)
  const { staticQueryIds, pageQueryIds } = groupQueryIds(queryIds)

  const queryjobsCount =
    _.filter(pageQueryIds.map(id => state.pages.get(id))).length +
    staticQueryIds.length

  let activity = null
  let processedQueuesCount = 0
  const createProcessor = (fn, queryIds) => async () => {
    if (!activity) {
      activity = createQueryRunningActivity(queryjobsCount, parentSpan)
    }

    await fn(queryIds, { state, activity })

    processedQueuesCount++
    // if both page and static queries are done, finish activity
    if (processedQueuesCount === 2) {
      activity.done()
    }
  }

  return {
    processStaticQueries: createProcessor(processStaticQueries, staticQueryIds),
    processPageQueries: createProcessor(processPageQueries, pageQueryIds),
    pageQueryIds,
  }
}

const initialProcessQueries = async ({ parentSpan } = {}) => {
  const {
    pageQueryIds,
    processPageQueries,
    processStaticQueries,
  } = getInitialQueryProcessors({ parentSpan })

  await processStaticQueries()
  await processPageQueries()

  return { pageQueryIds }
}

const createPageQueryJob = (state, page) => {
  const component = state.components.get(page.componentPath)
  const { path, componentPath, context } = page
  const { name, query } = component
  return {
    id: path,
    query: {
      name,
      text: query,
    },
    isPage: true,
    componentPath,
    context: {
      ...page,
      ...context,
    },
  }
}

/////////////////////////////////////////////////////////////////////
// Listener for gatsby develop

// Initialized via `startListening`
let listenerQueue

/**
 * Run any dirty queries. See `calcQueries` for what constitutes a
 * dirty query
 */
const runQueuedQueries = () => {
  if (listenerQueue) {
    const state = store.getState()
    const { staticQueryIds, pageQueryIds } = groupQueryIds(
      calcDirtyQueryIds(state)
    )
    const pages = _.filter(pageQueryIds.map(id => state.pages.get(id)))
    const queryJobs = [
      ...staticQueryIds.map(id => createStaticQueryJob(state, id)),
      ...pages.map(page => createPageQueryJob(state, page)),
    ]
    listenerQueue.push(queryJobs)
  }
}

/**
 * Starts a background process that processes any dirty queries
 * whenever one of the following occurs:
 *
 * 1. A node has changed (but only after the api call has finished
 * running)
 * 2. A component query (e.g by editing a React Component) has
 * changed
 *
 * For what constitutes a dirty query, see `calcQueries`
 */

const startListeningToDevelopQueue = () => {
  // We use a queue to process batches of queries so that they are
  // processed consecutively
  let graphqlRunner = null
  const developQueue = queryQueue.createDevelopQueue(() => {
    if (!graphqlRunner) {
      graphqlRunner = new GraphQLRunner(store)
    }
    return graphqlRunner
  })
  listenerQueue = new Queue((queryJobs, callback) => {
    const activity = createQueryRunningActivity(queryJobs.length)

    const onFinish = (...arg) => {
      activity.done()
      return callback(...arg)
    }

    return queryQueue
      .processBatch(developQueue, queryJobs, activity)
      .then(() => onFinish(null))
      .catch(onFinish)
  })

  emitter.on(`API_RUNNING_START`, () => {
    report.pendingActivity({ id: `query-running` })
  })

  emitter.on(`API_RUNNING_QUEUE_EMPTY`, runQueuedQueries)
  ;[
    `DELETE_CACHE`,
    `CREATE_NODE`,
    `DELETE_NODE`,
    `DELETE_NODES`,
    `SET_SCHEMA_COMPOSER`,
    `SET_SCHEMA`,
    `ADD_FIELD_TO_NODE`,
    `ADD_CHILD_NODE_TO_PARENT_NODE`,
  ].forEach(eventType => {
    emitter.on(eventType, event => {
      graphqlRunner = null
    })
  })
}

const enqueueExtractedQueryId = pathname => {
  extractedQueryIds.add(pathname)
}

const getPagesForComponent = componentPath => {
  const state = store.getState()
  return [...state.pages.values()].filter(
    p => p.componentPath === componentPath
  )
}

const enqueueExtractedPageComponent = componentPath => {
  const pages = getPagesForComponent(componentPath)
  // Remove page data dependencies before re-running queries because
  // the changing of the query could have changed the data dependencies.
  // Re-running the queries will add back data dependencies.
  boundActionCreators.deleteComponentsDependencies(
    pages.map(p => p.path || p.id)
  )
  pages.forEach(page => enqueueExtractedQueryId(page.path))
  runQueuedQueries()
}

module.exports = {
  calcInitialDirtyQueryIds,
  processPageQueries,
  processStaticQueries,
  groupQueryIds,
  initialProcessQueries,
  getInitialQueryProcessors,
  startListeningToDevelopQueue,
  runQueuedQueries,
  enqueueExtractedQueryId,
  enqueueExtractedPageComponent,
}<|MERGE_RESOLUTION|>--- conflicted
+++ resolved
@@ -160,10 +160,7 @@
 
 const processQueries = async (queryJobs, activity) => {
   const queue = queryQueue.createBuildQueue()
-<<<<<<< HEAD
   reportStats(queue, activity)
-=======
->>>>>>> ede9552a
   await queryQueue.processBatch(queue, queryJobs, activity)
 }
 
