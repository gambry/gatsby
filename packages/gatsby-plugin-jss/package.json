--- conflicted
+++ resolved
@@ -1,29 +1,17 @@
 {
   "name": "gatsby-plugin-jss",
   "description": "Gatsby plugin that adds SSR support for JSS",
-<<<<<<< HEAD
   "version": "2.0.1-0",
-=======
-  "version": "1.5.12",
->>>>>>> 0649a0e8
   "author": "Vladimir Guguiev <wizardzloy@gmail.com>",
   "bugs": {
     "url": "https://github.com/gatsbyjs/gatsby/issues"
   },
   "dependencies": {
-<<<<<<< HEAD
     "@babel/runtime": "^7.0.0-beta.38"
   },
   "devDependencies": {
     "@babel/cli": "^7.0.0-beta.38",
     "@babel/core": "^7.0.0-beta.38"
-=======
-    "babel-runtime": "^6.26.0",
-    "react-jss": "^7.0.2"
-  },
-  "devDependencies": {
-    "babel-cli": "^6.26.0"
->>>>>>> 0649a0e8
   },
   "homepage": "https://github.com/gatsbyjs/gatsby/tree/master/packages/gatsby-plugin-jss#readme",
   "keywords": [
@@ -32,19 +20,13 @@
     "jss",
     "react-jss"
   ],
+  "author": "Vladimir Guguiev <wizardzloy@gmail.com>",
   "license": "MIT",
   "main": "index.js",
   "peerDependencies": {
     "gatsby": "^1.0.0"
   },
-<<<<<<< HEAD
-  "repository": {
-    "type": "git",
-    "url": "https://github.com/gatsbyjs/gatsby.git"
-  },
-=======
   "repository": "https://github.com/gatsbyjs/gatsby/tree/master/packages/gatsby-plugin-jss",
->>>>>>> 0649a0e8
   "scripts": {
     "build": "babel src --out-dir . --ignore __tests__",
     "prepublish": "npm run build",
