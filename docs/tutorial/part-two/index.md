---
<<<<<<< HEAD
title: Introduction to using CSS in Gatsby
=======
title: Introduction to Using CSS in Gatsby
>>>>>>> ee1f3cf3
typora-copy-images-to: ./
---

Welcome to part two of the Gatsby tutorial!

## What's in this tutorial?

In this part we're going to explore options for styling Gatsby websites and dive
deeper into using React components for building sites.

## Building with components

One of the big mental shifts you make when starting to build with components (if you are already a developer) is
that now your CSS, HTML, and JavaScript are tightly coupled, and often living even
within the same file.

While a seemingly simple change, this has profound implications for how you think
about building websites.

Take the example of creating a custom button. In the past you would
create a CSS class (perhaps `.primary-button`) with your custom styles and then
whenever you want to apply those styles e.g.

```html
<button class="primary-button">
  Click me
</button>
```

In the world of components, you instead create a `PrimaryButton` component with
your button styles and use it throughout your site like:

<!-- prettier-ignore -->
```jsx
<PrimaryButton>Click me</PrimaryButton>
```

Components become the base building blocks of your site. Instead of being
limited to what the browser provides e.g. `<button>`, you can easily create new
building blocks that elegantly meet the needs of your projects.

## Creating global styles

Every site has some sort of global style. This includes things like the site's
typography and background colors. These styles set the overall feel of the
site—much like the color and texture of a wall sets the overall feel of a room.

Often people will use something like Bootstrap or Foundation for their global
styles. The problem with these, however, is they're difficult to customize and
they're not designed to work well with React components.

For this tutorial, let's explore a JavaScript library called
[Typography.js](https://github.com/kyleamathews/typography.js) that generates
global styles and works particularly well with Gatsby and React.

### Typography.js

Typography.js is a JavaScript library which generates typographic CSS.

Instead of directly setting the `font-size` of different HTML elements, you tell
Typography.js things like your desired `baseFontSize` and `baseLineHeight` and
based on these, it generates the base CSS for all your elements.

This makes it trivial to change the font size of all elements on a site without
having to directly modify the dozens of CSS rules.

Using it looks something like this:

```javascript
import Typography from "typography";

const typography = new Typography({
  baseFontSize: "18px",
  baseLineHeight: 1.45,
  headerFontFamily: [
    "Avenir Next",
    "Helvetica Neue",
    "Segoe UI",
    "Helvetica",
    "Arial",
    "sans-serif",
  ],
  bodyFontFamily: ["Georgia", "serif"],
});
```

## Gatsby plugins

But before we can get back to building and trying out Typography.js, let's make
a quick diversion and talk about Gatsby plugins.

You're probably familiar with the idea of plugins. Many software systems support
adding custom plugins to add new functionality or even modify the core workings
of the software.

Gatsby plugins work the same way.

Community members (like you!) can contribute plugins (small amounts of
JavaScript code) that others can then use when building Gatsby sites.

There's already dozens of plugins! Check them out at the
[plugins section of the site](/docs/plugins/).

Our goal with Gatsby plugins is to make them straightforward to install and use. In almost every Gatsby site you
build, you will be installing plugins. While working through the rest of the
tutorial, you'll have many opportunities to practice installing and using
plugins.

## Installing your first Gatsby plugin

Let's start by creating a new site. At this point it probably makes sense to close the terminal windows you used to build tutorial-part-one so that you don't accidentally start building tutorial-part-two in the wrong place. If you don't close tutorial-part-one prior to building tutorial-part-two, you will see that tutorial-part-two appears at localhost:8001 instead of localhost:8000.

Similar to part one, open a new terminal window and run the following to create a new site:

```shell
gatsby new tutorial-part-two https://github.com/gatsbyjs/gatsby-starter-hello-world
```

This creates a new site with the following structure.

```shell
├── package.json
├── src
│   └── pages
│       └── index.js
```

This is the minimal setup for a Gatsby site.

To install a plugin, there are two steps. First, you install the plugin's NPM
package and second, you add the plugin to your site's `gatsby-config.js`.

Typography.js has a Gatsby plugin, so let's install that by running:

```shell
npm install --save gatsby-plugin-typography
```

Next, in your code editor, create a file at the root of your project folder named `gatsby-config.js`.
This is where you add plugins along with other site configuration.

Copy the following into `gatsby-config.js`

```javascript
module.exports = {
  plugins: [`gatsby-plugin-typography`],
};
```

Gatsby reads the site's config file when starting. Here, we tell it to look for a
plugin named `gatsby-plugin-typography`. Gatsby knows to look for plugins that
are NPM packages, so it will find the package we installed previously.

Now run `gatsby develop`. Once you load the site, if you inspect the generated
HTML using the Chrome developer tools, you'll see that the typography plugin
added a `<style>` element to the `<head>` element with its generated CSS.

![typography-styles](typography-styles.png)

Copy the following into your `src/pages/index.js` so we can better see the
effect of the typography CSS generated by Typography.js.

```jsx
import React from "react";

export default () => (
  <div>
    <h1>Richard Hamming on Luck</h1>
    <div>
      <p>
        From Richard Hamming’s classic and must-read talk, “<a href="http://www.cs.virginia.edu/~robins/YouAndYourResearch.html">
          You and Your Research
        </a>”.
      </p>
      <blockquote>
        <p>
          There is indeed an element of luck, and no, there isn’t. The prepared
          mind sooner or later finds something important and does it. So yes, it
          is luck.{" "}
          <em>
            The particular thing you do is luck, but that you do something is
            not.
          </em>
        </p>
      </blockquote>
    </div>
    <p>Posted April 09, 2011</p>
  </div>
);
```

Your site should now look like this:

![typography-not-centered](typography-not-centered.png)

Let's make a quick improvement. Many sites have a single column of text centered
in the middle of the page. To create this, add the following styles to the
`<div>` in `src/pages/index.js`.

```jsx{4,25}
import React from "react";

export default () =>
  <div style={{ margin: '3rem auto', maxWidth: 600 }}>
    <h1>Richard Hamming on Luck</h1>
    <div>
      <p>
        From Richard Hamming’s classic and must-read talk, “<a href="http://www.cs.virginia.edu/~robins/YouAndYourResearch.html">
          You and Your Research
        </a>”.
      </p>
      <blockquote>
        <p>
          There is indeed an element of luck, and no, there isn’t. The prepared
          mind sooner or later finds something important and does it. So yes, it
          is luck.{" "}
          <em>
            The particular thing you do is luck, but that you do something is
            not.
          </em>
        </p>
      </blockquote>
    </div>
    <p>Posted April 09, 2011</p>
  </div>
```

![basic-typography-centered](typography-centered.png)

Ah, this is starting to look nice!

What we're seeing here is the default CSS Typography.js produces. We can easily
customize it, however. Let's do that.

In your site, create a new directory at `src/utils`. In that directory, create a file named
`typography.js`. In that file, add the following code.

```javascript
import Typography from "typography";

const typography = new Typography({ baseFontSize: "18px" });

export default typography;
```

Then set this module to be used by `gatsby-plugin-typography` as its config in
our `gatsby-config.js` file.

```javascript{2..9}
module.exports = {
  plugins: [
    {
      resolve: `gatsby-plugin-typography`,
      options: {
        pathToConfigModule: `src/utils/typography.js`,
      },
    },
  ],
};
```

Stop `gatsby develop` by typing <kbd>Ctrl + c</kbd> into the terminal window where the development process has been running. Then, run `gatsby develop` again to restart it. This will allow our plugin change to take effect.

Now, all the text font sizes should be slightly bigger. Try changing the
`baseFontSize` to `24px` then `12px`. All elements get resized as their
`font-size` is based on the `baseFontSize`.

_Note that if you use `gatsby-plugin-typography` with the default starter, you'll need to delete the default index.css used by that starter as it overrides the Typography.js CSS_

There are
[many themes available](https://github.com/KyleAMathews/typography.js#published-typographyjs-themes)
for Typography.js. Let's try a couple. In your terminal at the root of your
site, run:

```shell
npm install --save typography-theme-bootstrap typography-theme-lawton
```

To use the Bootstrap theme, change your typography code to:

```javascript{2,4}
import Typography from "typography";
import bootstrapTheme from "typography-theme-bootstrap";

const typography = new Typography(bootstrapTheme);

export default typography;
```

![typography-bootstrap](typography-bootstrap.png)

Themes can also add Google Fonts. The Lawton theme we installed along with the
Bootstrap theme does this. Replace your typography module code with the
following, then restart the dev server (necessary to load the new Google Fonts).

```javascript{2-3,5}
import Typography from "typography";
// import bootstrapTheme from "typography-theme-bootstrap"
import lawtonTheme from "typography-theme-lawton";

const typography = new Typography(lawtonTheme);

export default typography;
```

![typography-lawton](typography-lawton.png)

*Challenge:* Typography.js has more than 30 themes!
[Try them live](http://kyleamathews.github.io/typography.js) or check out
[the complete list](https://github.com/KyleAMathews/typography.js#published-typographyjs-themes) and try installing one on your current Gatsby site.

## Component CSS

Gatsby has a wealth of options available for styling components. In this tutorial, we'll explore
one very popular method: CSS Modules.

### CSS-in-JS

While we won't cover CSS-in-JS in this initial tutorial, we encourage you to explore CSS-in-JS libraries because these solve many of the problems with traditional CSS plus help make your React components even smarter. There are mini-tutorials for two libraries, [Glamor](/docs/glamor/) and [Styled Components](/docs/styled-components/). Check out the following resources for background reading on CSS-in-JS:

[Christopher "vjeux" Chedeau's 2014 presentation that sparked this movement](https://speakerdeck.com/vjeux/react-css-in-js)
as well as
[Mark Dalgleish's more recent post "A Unified Styling Language"](https://medium.com/seek-blog/a-unified-styling-language-d0c208de2660).

### CSS Modules

Let's explore **CSS Modules**.

Quoting from
[the CSS Module homepage](https://github.com/css-modules/css-modules):

> A **CSS Module** is a CSS file in which all class names and animation names
> are scoped locally by default.

CSS Modules is very popular as it lets you write CSS like normal but with a lot
more safety. The tool automatically makes class and animation names unique so
you don't have to worry about selector name collisions.

CSS Modules are highly recommended for those new to building with Gatsby (and
React in general).

Gatsby works out of the box with CSS Modules.

Let's build a page using CSS Modules.

First, let's create a new `Container` component which we'll use for each of the
CSS-in-JS examples. Create a `components` directory at `src/components` and
then, in this directory, create a file named `container.js` and paste the
following:

```javascript
import React from "react";

export default ({ children }) => (
  <div style={{ margin: "3rem auto", maxWidth: 600 }}>{children}</div>
);
```

Then, create a new component page by creating a file at
`src/pages/about-css-modules.js`:

```javascript
import React from "react";

import Container from "../components/container";

export default () => (
  <Container>
    <h1>About CSS Modules</h1>
    <p>CSS Modules are cool</p>
  </Container>
);
```

You'll notice we imported the `Container` component we just created.

Your page should now look like:

![css-modules-1](css-modules-1.png)

Let's create a list of people with names, avatars, and short latin
biographies.

First, let's create the file for the CSS at
`src/pages/about-css-modules.module.css`. You'll notice that the file name ends
with `.module.css` instead of `.css` like normal. This is how we tell Gatsby
that this CSS file should be processed as CSS modules.

Paste the following into the file:

```css
.user {
  display: flex;
  align-items: center;
  margin: 0 auto 12px auto;
}

.user:last-child {
  margin-bottom: 0;
}

.avatar {
  flex: 0 0 96px;
  width: 96px;
  height: 96px;
  margin: 0;
}

.description {
  flex: 1;
  margin-left: 18px;
  padding: 12px;
}

.username {
  margin: 0 0 12px 0;
  padding: 0;
}

.excerpt {
  margin: 0;
}
```

Now import that file into the `about-css-modules.js` page we created earlier, by adding the following on lines 2 and 3.
(The `console.log(styles)` code logs the resulting import so we can see what the processed file looks like).

```javascript
import styles from "./about-css-modules.module.css";
console.log(styles);
```

If you open the developer console (using e.g. Firefox or Chrome's developer tools) in your browser, you'll see:

![css-modules-console](css-modules-console.png)

If you compare that to our CSS file, you'll see that each class is now a key in
the imported object pointing to a long string e.g. `avatar` points to
`about-css-modules-module---avatar----hYcv`. These are the class names CSS
Modules generates. They're guaranteed to be unique across your site. And because
you have to import them to use the classes, there's never any question about
where some CSS is being used.

Let's use our styles to create a `User` component.

Let's create the new component inline in the `about-css-modules.js` page
component. The general rule of thumb is this: if you use a component in multiple
places on a site, it should be in its own module file in the `components`
directory. But, if it's used only in one file, create it inline.

Modify `about-css-modules.js` so it looks like the following:

```jsx{6-17,23-30}
import React from "react";
import styles from "./about-css-modules.module.css";
console.log(styles);

import Container from "../components/container";

const User = props =>
  <div className={styles.user}>
    <img src={props.avatar} className={styles.avatar} alt="" />
    <div className={styles.description}>
      <h2 className={styles.username}>
        {props.username}
      </h2>
      <p className={styles.excerpt}>
        {props.excerpt}
      </p>
    </div>
  </div>

export default () =>
  <Container>
    <h1>About CSS Modules</h1>
    <p>CSS Modules are cool</p>
    <User
      username="Jane Doe"
      avatar="https://s3.amazonaws.com/uifaces/faces/twitter/adellecharles/128.jpg"
      excerpt="I'm Jane Doe. Lorem ipsum dolor sit amet, consectetur adipisicing elit."
    />
    <User
      username="Bob Smith"
      avatar="https://s3.amazonaws.com/uifaces/faces/twitter/vladarbatov/128.jpg"
      excerpt="I'm Bob smith, a vertically aligned type of guy. Lorem ipsum dolor sit amet, consectetur adipisicing elit."
    />
  </Container>
```

The finished page should now look like:

![css-modules-final](css-modules-final.png)

### Other CSS options

Gatsby supports almost every possible styling option (if there isn't a plugin
yet for your favorite CSS option,
[please contribute one!](/docs/how-to-contribute/))

* [Sass](/packages/gatsby-plugin-sass/)
* [Emotion](/packages/gatsby-plugin-emotion/)
* [JSS](/packages/gatsby-plugin-jss/)
* [Stylus](/packages/gatsby-plugin-stylus/)
* and more!

## What's coming next?

Now continue on to [Part Three](/tutorial/part-three/) of the tutorial.<|MERGE_RESOLUTION|>--- conflicted
+++ resolved
@@ -1,9 +1,5 @@
 ---
-<<<<<<< HEAD
-title: Introduction to using CSS in Gatsby
-=======
 title: Introduction to Using CSS in Gatsby
->>>>>>> ee1f3cf3
 typora-copy-images-to: ./
 ---
 
